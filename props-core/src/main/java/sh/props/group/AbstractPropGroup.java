/*
 * MIT License
 *
 * Copyright (c) 2021 - 2021 Mihai Bojin
 *
 * Permission is hereby granted, free of charge, to any person obtaining a copy
 * of this software and associated documentation files (the "Software"), to deal
 * in the Software without restriction, including without limitation the rights
 * to use, copy, modify, merge, publish, distribute, sublicense, and/or sell
 * copies of the Software, and to permit persons to whom the Software is
 * furnished to do so, subject to the following conditions:
 *
 * The above copyright notice and this permission notice shall be included in all
 * copies or substantial portions of the Software.
 *
 * THE SOFTWARE IS PROVIDED "AS IS", WITHOUT WARRANTY OF ANY KIND, EXPRESS OR
 * IMPLIED, INCLUDING BUT NOT LIMITED TO THE WARRANTIES OF MERCHANTABILITY,
 * FITNESS FOR A PARTICULAR PURPOSE AND NONINFRINGEMENT. IN NO EVENT SHALL THE
 * AUTHORS OR COPYRIGHT HOLDERS BE LIABLE FOR ANY CLAIM, DAMAGES OR OTHER
 * LIABILITY, WHETHER IN AN ACTION OF CONTRACT, TORT OR OTHERWISE, ARISING FROM,
 * OUT OF OR IN CONNECTION WITH THE SOFTWARE OR THE USE OR OTHER DEALINGS IN THE
 * SOFTWARE.
 *
 */

package sh.props.group;

import java.util.concurrent.atomic.AtomicReference;
import java.util.function.UnaryOperator;
import sh.props.Holder;
import sh.props.SubscribableProp;
import sh.props.annotations.Nullable;

public abstract class AbstractPropGroup<TupleT> extends SubscribableProp<TupleT> {

  protected final AtomicReference<Holder<TupleT>> value = new AtomicReference<>(new Holder<>());

  /**
   * Helper function that concatenates the passed strings to generate a composite key. Each key part
   * is separated by the '∪' (union / U+222A) character.
   *
   * @param first a string representing the key's prefix
   * @param other optionally, any other keys to add to the key
   * @return a composite key made up by concatenating all the parts
   */
  protected static String multiKey(String first, @Nullable String... other) {
    if (other == null || other.length == 0) {
      // return only the first key, if no other parts were specified
      return first;
    }

    StringBuilder sb = new StringBuilder(first);
    for (String part : other) {
      sb.append("∪").append(part);
    }
    return sb.toString();
  }

  /**
   * Initializes the holder with a valid value for the tuple.
   *
   * <p>This method should be called in any implementing subclass's constructor.
   *
   * @param value the value to set
   */
  protected final void initialize(TupleT value) {
    this.value.updateAndGet(t -> t.value(value));
  }

  /**
   * Applies the specified transformation and signals the update to any subscribers.
   *
   * @param op the transformation to apply
   */
  protected void apply(UnaryOperator<TupleT> op) {
    // TODO(mihaibojin): this behaviour is inconsistent, as it can erase a previously existing
    //                   error. Need to figure out how to only clear errors when a previously
    //                   errored Tuple element receives a good value
    Holder<TupleT> updated =
        this.value.updateAndGet(holder -> holder.value(op.apply(holder.value)));
    this.onValueUpdate(updated.value, updated.epoch);
  }

  /**
   * Sends any errors to subscribing error handlers.
   *
   * @param throwable the error to send
   */
  protected void error(Throwable throwable) {
    Holder<TupleT> result = this.value.updateAndGet(holder -> holder.error(throwable));
    this.onUpdateError(throwable, result.epoch);
  }

  /**
   * Retrieve this prop group's value.
   *
   * @return the tuple of values represented by this prop group
   */
  @Override
  // we know a holder is always present
  // and we expect subclasses to call initialize() with a non-null value
  @SuppressWarnings("NullAway")
  public TupleT get() {
    Holder<TupleT> result = this.value.get();

    if (result.error != null) {
      // we are only expecting RuntimeExceptions to be thrown by this implementation
      throw (RuntimeException) result.error;
    }

    return result.value;
  }
<<<<<<< HEAD

  /**
   * Holder class that keep references to a value/error, as well as an epoch that can be used to
   * determine the most current value in a series of concurrent operations.
   *
   * @param <TupleT> the type of the value held by this class
   */
  protected static class Holder<TupleT> {
    private final long epoch;
    private final @Nullable TupleT value;
    private final @Nullable Throwable error;

    /** Default constructor that initializes with empty values, starting from epoch 0. */
    public Holder() {
      this.epoch = 0;
      this.value = null;
      this.error = null;
    }

    /**
     * Class constructor used to create a new complete Holder.
     *
     * @param epoch the epoch to set
     * @param value a value
     * @param error or an error
     */
    private Holder(long epoch, @Nullable TupleT value, @Nullable Throwable error) {
      this.epoch = epoch;
      this.value = value;
      this.error = error;
    }

    public Holder<TupleT> value(TupleT value) {
      return new Holder<>(this.epoch + 1, value, null);
    }

    // TODO(mihaibojin): this behaviour is inconsistent, as it can erase a previously existing
    //                   error. Need to figure out how to only clear errors when a previously
    //                   errored Tuple element receives a good value
    public Holder<TupleT> value(UnaryOperator<TupleT> op) {
      return new Holder<>(this.epoch + 1, op.apply(this.value), null);
    }

    public Holder<TupleT> error(Throwable throwable) {
      return new Holder<>(this.epoch + 1, null, throwable);
    }
  }
}

// value1 value2 error1 value2
=======
}
>>>>>>> 6ae361c7
<|MERGE_RESOLUTION|>--- conflicted
+++ resolved
@@ -110,57 +110,6 @@
 
     return result.value;
   }
-<<<<<<< HEAD
-
-  /**
-   * Holder class that keep references to a value/error, as well as an epoch that can be used to
-   * determine the most current value in a series of concurrent operations.
-   *
-   * @param <TupleT> the type of the value held by this class
-   */
-  protected static class Holder<TupleT> {
-    private final long epoch;
-    private final @Nullable TupleT value;
-    private final @Nullable Throwable error;
-
-    /** Default constructor that initializes with empty values, starting from epoch 0. */
-    public Holder() {
-      this.epoch = 0;
-      this.value = null;
-      this.error = null;
-    }
-
-    /**
-     * Class constructor used to create a new complete Holder.
-     *
-     * @param epoch the epoch to set
-     * @param value a value
-     * @param error or an error
-     */
-    private Holder(long epoch, @Nullable TupleT value, @Nullable Throwable error) {
-      this.epoch = epoch;
-      this.value = value;
-      this.error = error;
-    }
-
-    public Holder<TupleT> value(TupleT value) {
-      return new Holder<>(this.epoch + 1, value, null);
-    }
-
-    // TODO(mihaibojin): this behaviour is inconsistent, as it can erase a previously existing
-    //                   error. Need to figure out how to only clear errors when a previously
-    //                   errored Tuple element receives a good value
-    public Holder<TupleT> value(UnaryOperator<TupleT> op) {
-      return new Holder<>(this.epoch + 1, op.apply(this.value), null);
-    }
-
-    public Holder<TupleT> error(Throwable throwable) {
-      return new Holder<>(this.epoch + 1, null, throwable);
-    }
-  }
 }
 
-// value1 value2 error1 value2
-=======
-}
->>>>>>> 6ae361c7
+// value1 value2 error1 value2